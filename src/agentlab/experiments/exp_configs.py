--- conflicted
+++ resolved
@@ -325,30 +325,18 @@
 
 def final_run(benchmark: str = "miniwob", model_name: str = "gpt-3.5"):
 
-<<<<<<< HEAD
+    agents = []
+
     if model_name.lower() in ["gpt-3.5"]:
-        agent = AGENT_3_5
+        agents.append(AGENT_3_5)
     elif model_name.lower() in ["gpt-4o"]:
-        agent = AGENT_4o
+        agents.append(AGENT_4o)
     elif model_name.lower() in ["gpt-4o-vision"]:
-        agent = AGENT_4o_VISION
+        agents.append(AGENT_4o_VISION)
     elif model_name.lower() in ["llama3-70b"]:
-        agent = AGENT_70B
+        agents.append(AGENT_70B)
     elif model_name.lower() in ["llama3-8b"]:
-        agent = AGENT_8B
-=======
-    # agent = AGENT_3_5
-    # agent = AGENT_70B
-    # agent = AGENT_8B
-    # agent = AGENT_4o
-    # agent = AGENT_4o_VISION
->>>>>>> 301aae10
-
-    agents = [AGENT_3_5, AGENT_4o, AGENT_4o_VISION]
-    # agents = [AGENT_3_5]
-    # agents = [AGENT_4o]
-    # agents = [AGENT_4o_VISION]
-    # agents = [AGENT_70B]
+        agents.append(AGENT_8B)
 
     for agent in agents:
         agent.flags = miniwob_add_html(benchmark, agent.flags)
@@ -459,16 +447,10 @@
 
 
 def ablation_study_GPT_3_5(benchmark: str = "workarena.l1"):
-<<<<<<< HEAD
     chat_model_args = AGENT_3_5.chat_model_args
     flags = AGENT_3_5.flags
     flags = miniwob_add_html(benchmark, flags)
     env_args_list = tasks.get_benchmark_env_args(benchmark, n_repeat=5)
-=======
-
-    flags = miniwob_add_html(benchmark, FLAGS_GPT_3_5)
-    env_args_list = tasks.get_benchmark_env_args(benchmark)
->>>>>>> 301aae10
 
     return order(
         args.expand_cross_product(
@@ -545,17 +527,11 @@
     )
 
 
-<<<<<<< HEAD
 def ablation_study_GPT_4(benchmark: str = "workarena.l1"):
     chat_model_args = AGENT_4o.chat_model_args
     flags = AGENT_4o.flags
 
     flags = miniwob_add_html(benchmark, flags)
-=======
-def ablation_study_GPT_4(benchmark: str = "workarena.l3"):
-
-    flags = miniwob_add_html(benchmark, FLAGS_GPT_4o_L3)
->>>>>>> 301aae10
     env_args_list = tasks.get_benchmark_env_args(benchmark, n_repeat=5)
 
     if benchmark.startswith("workarena"):
@@ -853,8 +829,6 @@
     use_concrete_example=True,
     use_abstract_example=True,
     use_hints=False,
-<<<<<<< HEAD
-=======
 )
 
 FLAGS_GPT_3_5 = GenericPromptFlags(
@@ -1103,5 +1077,4 @@
     chat_model_args=CHAT_MODEL_ARGS_DICT["openai/gpt-4o-2024-05-13"],
     flags=FLAGS_GPT_4o_L3_VISION.copy(),
     agent_name="agent_gpt-4o_L3_vision",
->>>>>>> 301aae10
 )