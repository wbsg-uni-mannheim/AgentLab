--- conflicted
+++ resolved
@@ -174,77 +174,7 @@
 1. **Select your experiment directory**. You may refresh the list of directories by
 clicking the refresh button.
 
-<<<<<<< HEAD
-        # Define the directory text boox
-        savedir_base_text = gr.Textbox(
-            value=savedir_base,
-            visible=True,
-            label="Select Experiment Directory",
-            scale=4,
-        )
-        savedir_base_text_button = gr.Button(
-            value="Update Directory",
-            visible=True,
-        )
-        savedir_base_text_label = gr.Label(value="Invalid Directory", visible=False)
-
-        # 2. Render DataFrame for the experiments
-        _, gradio_result_df = update_gradio_df_from_savedir_base(savedir_base)
-        exp_dict_gr = gr.DataFrame(gradio_result_df, height=200)
-
-        # 3. Render Key Info about the experiment
-        with gr.Accordion(label="Main Information"):
-            main_info_gr = gr.Markdown(label="Experiment Hyperparameters")
-
-            # 4. Select the episode number and episode step
-            episode_gr = gr.Slider(step=0, visible=False)
-            step_gr = gr.Slider(step=0, visible=False)
-
-            # 5. Render the episode step info
-            with gr.Row():
-                step_info_gr = gr.Markdown(visible=False)
-                action_info_gr = gr.Text(visible=False, label="Action")
-                error_info_gr = gr.Textbox(visible=False, label="Next Step error")
-
-        # 6. Render the before and after images
-        with gr.Tab("Images"):
-            gr_selected_bid = gr.Textbox(
-                visible=False,
-                label="Write a set of actions as comma separated in this format\n"
-                "'T:(x,y)' or 'T:(x1, y1, x2, y2)'\n"
-                "where T can be 'dot', 'line', 'rect', and the rest are coodinates.",
-                scale=4,
-            )
-            gr_selected_bid_button = gr.Button(
-                value="Overlay Action on Source Image", visible=False
-            )
-            with gr.Row():
-                image_src = gr.Image(show_label=False, visible=False)
-                image_tgt = gr.Image(show_label=False, visible=False)
-
-        # 7. Render the HTML
-        with gr.Tab("HTML"):
-            html_gr = gr.Code(lines=50, interactive=False, language="html")
-
-        # 8. Render the Pruned HTML
-        with gr.Tab("Pruned HTML"):
-            pruned_html_gr = gr.Code(lines=50, interactive=False, language="html", show_label=False)
-
-        # 9. Render the Accessibility Tree
-        with gr.Tab("Acc Tree"):
-            acc_gr = gr.Textbox(lines=50, show_label=False)
-
-        # 10. Render the Agent Info
-        with gr.Tab("Agent Info"):
-            agent_gr = gr.Textbox(
-                label="Agent Info",
-                visible=False,
-                lines=30,
-                # lines=50,
-            )
-=======
 2. **Select your episode**: Chose a triplet (agent, task, seed).
->>>>>>> e8159f84
 
     1. **Select Agent**: Click on a row of the table to select your agent
 
@@ -571,20 +501,6 @@
     return get_obs(key="pruned_html", default="No Pruned HTML")
 
 
-<<<<<<< HEAD
-# Dataframe Change Callback
-# ---------------------------------
-def get_row_info(row_id, episode_id, step_id):
-    """
-    Get the row, episode series and step object
-    """
-    row = from_gradio_id_to_result_df_subset(row_id)
-
-    if row.ndim == 1:
-        episode_series = row
-    else:
-        episode_series = row.reset_index().iloc[episode_id]
-=======
 def update_axtree():
     return get_obs(key="axtree_txt", default="No AXTree")
 
@@ -601,7 +517,6 @@
             m = m.get("content", "No Content")
         messages.append(f"""# Message {i}\n```\n{m}\n```\n\n""")
     return "\n".join(messages)
->>>>>>> e8159f84
 
 
 def update_task_error():
@@ -618,15 +533,7 @@
     try:
         return f"""{info.exp_result.logs}"""
     except FileNotFoundError:
-<<<<<<< HEAD
-        step_list = []
-    if step_id >= len(step_list) or step_id < 0:
-        step_obj = None
-    else:
-        step_obj = step_list[step_id]
-=======
         return f"""No Logs"""
->>>>>>> e8159f84
 
 
 def update_stats():
@@ -656,19 +563,6 @@
     info.step = step
     return StepId(episode_id, step)
 
-<<<<<<< HEAD
-    # get reward info
-    avg_reward = row.cum_reward.mean()
-
-    cum_rewards = (
-        ", ".join([f"{r:.1f}" for r in row.cum_reward]) if row.ndim != 1 else str(row.cum_reward)
-    )
-
-    # Main information (not step depedent)
-    agent_name = exp_result.exp_args.agent_args.agent_name
-    task_name = episode_series["env_args.task_name"]
-    episode_max = 1 if row.ndim == 1 else len(row)
-=======
 
 def update_step_info():
     global info
@@ -677,7 +571,6 @@
         get_action_info(info),
         get_state_error(info),
     ]
->>>>>>> e8159f84
 
 
 def get_obs(key: str, default=None):
@@ -714,13 +607,7 @@
 
 {code(goal)}
 
-<<<<<<< HEAD
-    _, _, next_step_obj, _ = get_row_info(row_id, episode_id, step_id + 1)
-
-    step_obj = step_obj  # type: StepInfo
-=======
 **Task info:**
->>>>>>> e8159f84
 
 {code(step_info.task_info)}
 
@@ -734,14 +621,6 @@
     return info
 
 
-<<<<<<< HEAD
-    obs = step_obj.obs if step_obj is not None else None
-    next_obs = next_step_obj.obs if next_step_obj is not None else None
-    if obs is None:
-        goal = "No Goal"
-    else:
-        goal = obs["goal"]
-=======
 def get_action_info(info: Info):
     steps_info = info.exp_result.steps_info
     if len(steps_info) == 0:
@@ -752,7 +631,6 @@
     step_info = steps_info[info.step]
     action_info = f"""\
 **Action:**
->>>>>>> e8159f84
 
 {code(step_info.action)}
 """
@@ -804,24 +682,8 @@
     return info.get_agent_id(df.iloc[evt.index[0]])
 
 
-<<<<<<< HEAD
-    # Error Logs
-    if next_obs is None:
-        error_info = ""
-    else:
-        error_info = next_obs["last_action_error"]
-    if error_info == "":
-        error_info = "## No Error Logs"
-
-    screenshots = exp_result.screenshots
-    # back node id
-    # extract
-    if step_id + 1 < len(screenshots):
-        image_tgt = screenshots[step_id + 1]
-=======
 def on_select_task(evt: gr.SelectData, df: pd.DataFrame, agent_id: list[tuple]):
     return (agent_id, df.iloc[evt.index[0]][TASK_NAME_KEY])
->>>>>>> e8159f84
 
 
 def update_seeds(agent_task_id: tuple):
@@ -909,16 +771,9 @@
     # def rename_index(name: str):
     #     return name.replace("agent_args.flags.", "")
 
-<<<<<<< HEAD
-    if result_subset.ndim == 1:
-        result_subset["env_args.task_name"] = index_values[0]
-
-    return result_subset
-=======
     # index_names = [rename_index(name) for name in report.index.names]
     # report = report.rename_axis(index=index_names)
     return report
->>>>>>> e8159f84
 
 
 def update_global_stats():
