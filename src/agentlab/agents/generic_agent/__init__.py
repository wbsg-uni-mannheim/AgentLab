"""
Baseline agent for all ServiceNow papers

This module contains the GenericAgent class, which is the baseline agent for all ServiceNow papers. \
It is a simple agent that can be ran OOB on all BrowserGym environments. It is also shipped with \
a few configurations that can be used to run it on different environments.
"""

from .agent_configs import (
    AGENT_3_5,
    AGENT_8B,
    AGENT_CUSTOM,
    AGENT_LLAMA3_70B,
    AGENT_LLAMA31_70B,
    RANDOM_SEARCH_AGENT,
    AGENT_4o,
    AGENT_4o_MINI,
    AGENT_CLAUDE_SONNET_35,
<<<<<<< HEAD
    AGENT_37_SONNET,
=======
    AGENT_CLAUDE_SONNET_35_VISION,
>>>>>>> faccb16a
    AGENT_4o_VISION,
    AGENT_4o_MINI_VISION,
    AGENT_o3_MINI,
    AGENT_o1_MINI,
)

__all__ = [
    "AGENT_3_5",
    "AGENT_4o",
    "AGENT_4o_MINI",
    "AGENT_4o_VISION",
    "AGENT_o3_MINI",
    "AGENT_o1_MINI",
    "AGENT_LLAMA3_70B",
    "AGENT_LLAMA31_70B",
    "AGENT_8B",
    "RANDOM_SEARCH_AGENT",
    "AGENT_CUSTOM",
    "AGENT_CLAUDE_SONNET_35",
    "AGENT_37_SONNET",
    "AGENT_4o_VISION",
    "AGENT_4o_MINI_VISION",
    "AGENT_CLAUDE_SONNET_35_VISION",
]<|MERGE_RESOLUTION|>--- conflicted
+++ resolved
@@ -16,11 +16,8 @@
     AGENT_4o,
     AGENT_4o_MINI,
     AGENT_CLAUDE_SONNET_35,
-<<<<<<< HEAD
     AGENT_37_SONNET,
-=======
     AGENT_CLAUDE_SONNET_35_VISION,
->>>>>>> faccb16a
     AGENT_4o_VISION,
     AGENT_4o_MINI_VISION,
     AGENT_o3_MINI,
