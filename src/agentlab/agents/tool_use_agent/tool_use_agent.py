--- conflicted
+++ resolved
@@ -177,17 +177,9 @@
     def apply(
         self, llm, discussion: StructuredDiscussion, obs: dict, last_llm_output: LLMOutput
     ) -> dict:
-<<<<<<< HEAD
-        if last_llm_output.tool_calls is None:
-            obs_msg = llm.msg.user()  # type: MessageBuilder
-        else:
-            obs_msg = llm.msg.tool(last_llm_output.raw_response)  # type: MessageBuilder
-
-=======
 
         obs_msg = llm.msg.user()
         tool_calls = last_llm_output.tool_calls
->>>>>>> 7b8d24ea
         if self.use_last_error:
             if obs["last_action_error"] != "":
                 obs_msg.add_text(f"Last action error:\n{obs['last_action_error']}")
@@ -337,27 +329,6 @@
             discussion.append(msg)
 
 
-<<<<<<< HEAD
-class ToolCall(Block):
-    def __init__(self, tool_server):
-        self.tool_server = tool_server
-
-    def apply(self, llm, messages: list[MessageBuilder], obs: dict) -> dict:
-        # build the message by adding components to obs
-        response: LLMOutput = llm(messages=self.messages)
-
-        messages.append(response.assistant_message)  # this is tool call
-
-        tool_answer = self.tool_server.call_tool(response)
-        tool_msg = llm.msg.tool()  # type: MessageBuilder
-        tool_msg.add_tool_id(response.last_computer_call_id)
-        tool_msg.update_last_raw_response(response)
-        tool_msg.add_text(str(tool_answer))
-        messages.append(tool_msg)
-
-
-=======
->>>>>>> 7b8d24ea
 @dataclass
 class PromptConfig:
     tag_screenshot: bool = True  # Whether to tag the screenshot with the last action.
@@ -567,8 +538,6 @@
     vision_support=True,
 )
 
-<<<<<<< HEAD
-=======
 O3_RESPONSE_MODEL = OpenAIResponseModelArgs(
     model_name="o3-2025-04-16",
     max_total_tokens=200_000,
@@ -595,7 +564,6 @@
     vision_support=True,
 )
 
->>>>>>> 7b8d24ea
 DEFAULT_PROMPT_CONFIG = PromptConfig(
     tag_screenshot=True,
     goal=Goal(goal_as_system_msg=True),
@@ -622,7 +590,21 @@
     config=DEFAULT_PROMPT_CONFIG,
 )
 
-<<<<<<< HEAD
+OAI_AGENT = ToolUseAgentArgs(
+    model_args=GPT_4_1,
+    config=DEFAULT_PROMPT_CONFIG,
+)
+
+OAI_CHATAPI_AGENT = ToolUseAgentArgs(
+    model_args=O3_CHATAPI_MODEL,
+    config=DEFAULT_PROMPT_CONFIG,
+)
+
+OAI_OPENROUTER_AGENT = ToolUseAgentArgs(
+    model_args=GPT4_1_OPENROUTER_MODEL,
+    config=DEFAULT_PROMPT_CONFIG,
+)
+
 OSWORLD_CLAUDE = ToolUseAgentArgs(
     model_args=CLAUDE_MODEL_CONFIG,
     config=PromptConfig(
@@ -667,19 +649,4 @@
         action_subsets=("coord",),
     ),
     action_set=OSWorldActionSet("computer_13"),
-=======
-OAI_AGENT = ToolUseAgentArgs(
-    model_args=GPT_4_1,
-    config=DEFAULT_PROMPT_CONFIG,
-)
-
-OAI_CHATAPI_AGENT = ToolUseAgentArgs(
-    model_args=O3_CHATAPI_MODEL,
-    config=DEFAULT_PROMPT_CONFIG,
-)
-
-OAI_OPENROUTER_AGENT = ToolUseAgentArgs(
-    model_args=GPT4_1_OPENROUTER_MODEL,
-    config=DEFAULT_PROMPT_CONFIG,
->>>>>>> 7b8d24ea
 )