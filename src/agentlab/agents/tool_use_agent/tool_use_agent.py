import fnmatch
import json
from abc import ABC, abstractmethod
from copy import copy
from dataclasses import asdict, dataclass, field
from pathlib import Path
from typing import Any

import bgym
import numpy as np
import pandas as pd
from browsergym.core.observation import extract_screenshot
from browsergym.utils.obs import (
    flatten_axtree_to_str,
    flatten_dom_to_str,
    overlay_som,
    prune_html,
)
from PIL import Image

from agentlab.agents import agent_utils
from agentlab.agents.agent_args import AgentArgs
from agentlab.llm.llm_utils import image_to_png_base64_url
from agentlab.llm.response_api import (
    APIPayload,
    ClaudeResponseModelArgs,
    LLMOutput,
    MessageBuilder,
    OpenAIChatModelArgs,
    OpenAIResponseModelArgs,
    ToolCalls,
)
from agentlab.llm.tracking import cost_tracker_decorator


@dataclass
class Block(ABC):

    def _init(self):
        """Initialize the block."""
        pass

    def make(self) -> "Block":
        """Returns a copy so the init can start adding some stuff to `self` without changing the
        original datatclass that should only contain a config.
        The aim is avoid having 2 calss definition for each block, e.g. Block and BlockArgs.

        Returns:
            Block: A copy of the current block instance with initialization applied.
        """
        block = self.__class__(**asdict(self))
        block._init()
        return block

    @abstractmethod
    def apply(self, llm, messages: list[MessageBuilder], **kwargs):
        pass


@dataclass
class MsgGroup:
    name: str = None
    messages: list[MessageBuilder] = field(default_factory=list)
    summary: MessageBuilder = None


class StructuredDiscussion:
    """
    A structured discussion that groups messages into named groups with a potential summary for each group.

    When the discussion is flattened, only the last `keep_last_n_obs` groups are kept in the final list,
    the other groups are replaced by their summaries if they have one.
    """

    def __init__(self, keep_last_n_obs=None):
        self.groups: list[MsgGroup] = []
        self.keep_last_n_obs: int | None = keep_last_n_obs

    def append(self, message: MessageBuilder):
        """Append a message to the last group."""
        self.groups[-1].messages.append(message)

    def new_group(self, name: str = None):
        """Start a new group of messages."""
        if name is None:
            name = f"group_{len(self.groups)}"
        self.groups.append(MsgGroup(name))

    def flatten(self) -> list[MessageBuilder]:
        """Flatten the groups into a single list of messages."""

        keep_last_n_obs = self.keep_last_n_obs or len(self.groups)
        messages = []
        for i, group in enumerate(self.groups):
            is_tail = i >= len(self.groups) - keep_last_n_obs

            if not is_tail and group.summary is not None:
                messages.append(group.summary)
            else:
                messages.extend(group.messages)
            # Mark all summarized messages for caching
            if i == len(self.groups) - keep_last_n_obs:
                if not isinstance(messages[i], ToolCalls):
                    messages[i].mark_all_previous_msg_for_caching()
        return messages

    def set_last_summary(self, summary: MessageBuilder):
        # append None to summaries until we reach the current group index
        self.groups[-1].summary = summary

    def get_last_summary(self) -> MessageBuilder | None:
        """Get the last summary message."""
        if len(self.groups) == 0:
            return None
        return self.groups[-1].summary

    def is_goal_set(self) -> bool:
        """Check if the goal is set in the first group."""
        return len(self.groups) > 0

    def contains_image(self) -> bool:
        """Check if an image is set in any group"""
        for grp in self.groups:
            for msg in grp.messages:
                for item in msg.content:
                    if "image" in item:
                        return True
        return False


SYS_MSG = """You are a web agent. Based on the observation, you will decide which action to take to accomplish your goal. 
You strive for excellence and need to be as meticulous as possible. Make sure to explore when not sure.
"""


@dataclass
class Goal(Block):
    """Block to add the goal to the messages."""

    goal_as_system_msg: bool = True

    def apply(
        self, llm, discussion: StructuredDiscussion, obs: dict, sys_msg: str = SYS_MSG
    ) -> dict:
        system_message = llm.msg.system().add_text(sys_msg)
        discussion.append(system_message)

        if self.goal_as_system_msg:
            goal_message = llm.msg.system()
        else:
            goal_message = llm.msg.user()

        goal_message.add_text("# Goal:\n")
        for content in obs["goal_object"]:
            if content["type"] == "text":
                goal_message.add_text(content["text"])
            elif content["type"] == "image_url":
                goal_message.add_image(content["image_url"])
        discussion.append(goal_message)


AXTREE_NOTE = """
AXTree extracts most of the interactive elements of the DOM in a tree structure. It may also contain information that is not visible in the screenshot.
A line starting with [bid] is a node in the AXTree. It is a unique alpha-numeric identifier to be used when calling tools, e.g, click(bid="a253"). Make sure to include letters and numbers in the bid.
"""


@dataclass
class Obs(Block):
    """Block to add the observation to the messages."""

    use_last_error: bool = True
    use_screenshot: bool = True
    use_axtree: bool = False
    use_dom: bool = False
    use_som: bool = False
    use_tabs: bool = False
    add_mouse_pointer: bool = False
    use_zoomed_webpage: bool = False

    def apply(
        self, llm, discussion: StructuredDiscussion, obs: dict, last_llm_output: LLMOutput
    ) -> dict:

        obs_msg = llm.msg.user()
        tool_calls = last_llm_output.tool_calls
        if self.use_last_error:
            if obs["last_action_error"] != "":
                obs_msg.add_text(f"Last action error:\n{obs['last_action_error']}")

        if self.use_screenshot:

            if self.use_som:
                screenshot = obs["screenshot_som"]
            else:
                screenshot = obs["screenshot"]

            if self.add_mouse_pointer:
                screenshot = np.array(
                    agent_utils.add_mouse_pointer_from_action(
                        Image.fromarray(obs["screenshot"]), obs["last_action"]
                    )
                )

        obs_msg.add_image(image_to_png_base64_url(screenshot))

        if self.use_axtree:
            obs_msg.add_text(f"AXTree:\n{AXTREE_NOTE}\n{obs['axtree_txt']}")
        if self.use_dom:
            obs_msg.add_text(f"DOM:\n{obs['pruned_html']}")
        if self.use_tabs:
            obs_msg.add_text(_format_tabs(obs))

        discussion.append(obs_msg)

        if tool_calls:
            for call in tool_calls:
                call.response_text("See Observation")
            tool_response = llm.msg.add_responded_tool_calls(tool_calls)
            discussion.append(tool_response)

        return obs_msg


def _format_tabs(obs):
    """Format the open tabs in a llm-readable way."""
    prompt_pieces = ["Currently open tabs:"]
    for page_index, (page_url, page_title) in enumerate(
        zip(obs["open_pages_urls"], obs["open_pages_titles"])
    ):
        active_or_not = " (active tab)" if page_index == obs["active_page_index"] else ""
        prompt_piece = f"""\
Tab {page_index}{active_or_not}:
    Title: {page_title}
    URL: {page_url}
"""
        prompt_pieces.append(prompt_piece)
    return "\n".join(prompt_pieces)


@dataclass
class GeneralHints(Block):

    use_hints: bool = True

    def apply(self, llm, discussion: StructuredDiscussion) -> dict:
        if not self.use_hints:
            return

        hints = []

        hints.append(
            """Use ControlOrMeta instead of Control and Meta for keyboard shortcuts, to be cross-platform compatible. E.g. use ControlOrMeta for mutliple selection in lists.\n"""
        )

        discussion.append(llm.msg.user().add_text("\n".join(hints)))


@dataclass
class Summarizer(Block):
    """Block to summarize the last action and the current state of the environment."""

    do_summary: bool = False
    high_details: bool = True

    def apply(self, llm, discussion: StructuredDiscussion) -> dict:
        if not self.do_summary:
            return

        msg = llm.msg.user().add_text("""Summarize\n""")

        discussion.append(msg)

        summary_response = llm(APIPayload(messages=discussion.flatten()))

        summary_msg = llm.msg.assistant().add_text(summary_response.think)
        discussion.append(summary_msg)
        discussion.set_last_summary(summary_msg)
        return summary_msg

    def apply_init(self, llm, discussion: StructuredDiscussion) -> dict:
        """Initialize the summarizer block."""
        if not self.do_summary:
            return

        system_msg = llm.msg.system()
        if self.high_details:
            # Add a system message to the LLM to indicate that it should summarize
            system_msg.add_text(
                """# Summarizer instructions:\nWhen asked to summarize, do the following:
1) Summarize the effect of the last action, with attention to details.
2) Give a semantic description of the current state of the environment, with attention to details. If there was a repeating mistake, mention the cause of it.
3) Reason about the overall task at a high level.
4) What hint can be relevant for the next action? Only chose from the hints provided in the task description. Or select none.
5) Reason about the next action to take, based on the current state and the goal.
"""
            )
        else:
            system_msg.add_text(
                """When asked to summarize, give a semantic description of the current state of the environment."""
            )
        discussion.append(system_msg)


@dataclass
class TaskHint(Block):
    use_task_hint: bool = True
    hint_db_rel_path: str = "hint_db.csv"

    def _init(self):
        """Initialize the block."""
        hint_db_path = Path(__file__).parent / self.hint_db_rel_path
        self.hint_db = pd.read_csv(hint_db_path, header=0, index_col=None, dtype=str)

    def apply(self, llm, discussion: StructuredDiscussion, task_name: str) -> dict:
        if not self.use_task_hint:
            return

        task_hints = self.hint_db[
            self.hint_db["task_name"].apply(lambda x: fnmatch.fnmatch(x, task_name))
        ]

        hints = []
        for hint in task_hints["hint"]:
            hint = hint.strip()
            if hint:
                hints.append(f"- {hint}")

        if len(hints) > 0:
            hints_str = (
                "# Hints:\nHere are some hints for the task you are working on:\n"
                + "\n".join(hints)
            )
            msg = llm.msg.user().add_text(hints_str)

            discussion.append(msg)


@dataclass
class PromptConfig:
    tag_screenshot: bool = True  # Whether to tag the screenshot with the last action.
    goal: Goal = None
    obs: Obs = None
    summarizer: Summarizer = None
    general_hints: GeneralHints = None
    task_hint: TaskHint = None
    keep_last_n_obs: int = 1
    multiaction: bool = False
    action_subsets: tuple[str] = None


@dataclass
class ToolUseAgentArgs(AgentArgs):
    model_args: OpenAIResponseModelArgs = None
    config: PromptConfig = None
    use_raw_page_output: bool = False  # This attribute is used in loop.py to setup the env.

    def __post_init__(self):
        try:
            self.agent_name = f"ToolUse-{self.model_args.model_name}".replace("/", "_")
        except AttributeError:
            pass

    def make_agent(self) -> bgym.Agent:
        if self.config is None:
            self.config = DEFAULT_PROMPT_CONFIG
        return ToolUseAgent(
            model_args=self.model_args,
            config=self.config,
        )

    def prepare(self):
        return self.model_args.prepare_server()

    def close(self):
        return self.model_args.close_server()


class ToolUseAgent(bgym.Agent):
    def __init__(
        self,
        model_args: OpenAIResponseModelArgs,
        config: PromptConfig = None,
    ):
        self.model_args = model_args
        self.config = config
        self.action_set = bgym.HighLevelActionSet(
            self.config.action_subsets, multiaction=self.config.multiaction
        )
        self.tools = self.action_set.to_tool_description(api=model_args.api)

        self.call_ids = []

        self.llm = model_args.make_model()
        self.msg_builder = model_args.get_message_builder()
        self.llm.msg = self.msg_builder

        self.task_hint = self.config.task_hint.make()
        self.obs_block = self.config.obs.make()

        self.discussion = StructuredDiscussion(self.config.keep_last_n_obs)
        self.last_response: LLMOutput = LLMOutput()
        self._responses: list[LLMOutput] = []

    def obs_preprocessor(self, obs):
        obs = copy(obs)

        page = obs.pop("page", None)
        if page is not None:
            obs["screenshot"] = extract_screenshot(page)
        else:
            if self.config.obs.use_dom:
                obs["dom_txt"] = flatten_dom_to_str(
                    obs["dom_object"],
                    extra_properties=obs["extra_element_properties"],
                )
                obs["pruned_html"] = prune_html(obs["dom_txt"])

            if self.config.obs.use_axtree:
                obs["axtree_txt"] = flatten_axtree_to_str(
                    obs["axtree_object"],
                    extra_properties=obs["extra_element_properties"],
                )

            if self.config.obs.use_som:
                obs["screenshot_som"] = overlay_som(
                    obs["screenshot"], extra_properties=obs["extra_element_properties"]
                )
            if self.config.obs.use_zoomed_webpage:
                pass

        return obs

    def set_task_name(self, task_name: str):
        """Cheater function that is supposed to be called by loop.py before callling get_action"""
        self.task_name = task_name

    @cost_tracker_decorator
    def get_action(self, obs: Any) -> float:
        self.llm.reset_stats()
        if not self.discussion.is_goal_set():
            self.discussion.new_group("goal")

            if self.config.multiaction:
                sys_msg = SYS_MSG + "\nYou can take multiple actions in a single step, if needed."
            else:
                sys_msg = SYS_MSG + "\nYou can only take one action at a time."
            self.config.goal.apply(self.llm, self.discussion, obs, sys_msg)
<<<<<<< HEAD
=======

>>>>>>> d92e0bf5
            self.config.summarizer.apply_init(self.llm, self.discussion)
            self.config.general_hints.apply(self.llm, self.discussion)
            self.task_hint.apply(self.llm, self.discussion, self.task_name)

            self.discussion.new_group()

        self.obs_block.apply(self.llm, self.discussion, obs, last_llm_output=self.last_response)

        self.config.summarizer.apply(self.llm, self.discussion)

        messages = self.discussion.flatten()
        response: LLMOutput = self.llm(
            APIPayload(
                messages=messages,
                tools=self.tools,  # You can update tools available tools now.
                tool_choice="any",
                cache_tool_definition=True,
                cache_complete_prompt=False,
                use_cache_breakpoints=True,
            )
        )
        action = response.action
        think = response.think
        last_summary = self.discussion.get_last_summary()
        if last_summary is not None:
            think = last_summary.content[0]["text"] + "\n" + think

        self.discussion.new_group()
        # self.discussion.append(response.tool_calls) # No need to append tool calls anymore.

        self.last_response = response
        self._responses.append(response)  # may be useful for debugging
        # self.messages.append(response.assistant_message)  # this is tool call

        tools_str = json.dumps(self.tools, indent=2)
        tools_msg = MessageBuilder("tool_description").add_text(tools_str)

        # Adding these extra messages to visualize in gradio
        messages.insert(0, tools_msg)  # insert at the beginning of the messages
        messages.append(response.tool_calls)

        agent_info = bgym.AgentInfo(
            think=think,
            chat_messages=messages,
            stats=self.llm.stats.stats_dict,
        )
        return action, agent_info


GPT_4_1 = OpenAIResponseModelArgs(
    model_name="gpt-4.1",
    max_total_tokens=200_000,
    max_input_tokens=200_000,
    max_new_tokens=2_000,
    temperature=0.1,
    vision_support=True,
)
O3_RESPONSE_MODEL = OpenAIResponseModelArgs(
    model_name="o3-2025-04-16",
    max_total_tokens=200_000,
    max_input_tokens=200_000,
    max_new_tokens=2_000,
    temperature=None,  # O3 does not support temperature
    vision_support=True,
)
O3_CHATAPI_MODEL = OpenAIChatModelArgs(
    model_name="o3-2025-04-16",
    max_total_tokens=200_000,
    max_input_tokens=200_000,
    max_new_tokens=2_000,
    temperature=None,
    vision_support=True,
)
from agentlab.llm.response_api import OpenRouterModelArgs

GPT4_1_OPENROUTER_MODEL = OpenRouterModelArgs(
    model_name="openai/gpt-4.1",
    max_total_tokens=200_000,
    max_input_tokens=200_000,
    max_new_tokens=2_000,
    temperature=None,  # O3 does not support temperature
    vision_support=True,
)

GPT_4_1_MINI = OpenAIResponseModelArgs(
    model_name="gpt-4.1-mini",
    max_total_tokens=200_000,
    max_input_tokens=200_000,
    max_new_tokens=2_000,
    temperature=0.1,
    vision_support=True,
)

OPENAI_CHATAPI_MODEL_CONFIG = OpenAIChatModelArgs(
    model_name="gpt-4o-2024-08-06",
    max_total_tokens=200_000,
    max_input_tokens=200_000,
    max_new_tokens=2_000,
    temperature=0.1,
    vision_support=True,
)

CLAUDE_MODEL_CONFIG = ClaudeResponseModelArgs(
    model_name="claude-3-7-sonnet-20250219",
    max_total_tokens=200_000,
    max_input_tokens=200_000,
    max_new_tokens=2_000,
    temperature=0.1,
    vision_support=True,
)


DEFAULT_PROMPT_CONFIG = PromptConfig(
    tag_screenshot=True,
    goal=Goal(goal_as_system_msg=True),
    obs=Obs(
        use_last_error=True,
        use_screenshot=True,
        use_axtree=True,
        use_dom=False,
        use_som=False,
        use_tabs=False,
    ),
    summarizer=Summarizer(do_summary=True),
    general_hints=GeneralHints(use_hints=False),
    task_hint=TaskHint(use_task_hint=True),
    keep_last_n_obs=None,
    multiaction=True,  # whether to use multi-action or not
    # action_subsets=("bid",),
    action_subsets=("coord"),
    # action_subsets=("coord", "bid"),
)

AGENT_CONFIG = ToolUseAgentArgs(
    model_args=CLAUDE_MODEL_CONFIG,
    config=DEFAULT_PROMPT_CONFIG,
)

OAI_AGENT = ToolUseAgentArgs(
    model_args=OPENAI_MODEL_CONFIG,
    config=DEFAULT_PROMPT_CONFIG,
)

OAI_CHATAPI_AGENT = ToolUseAgentArgs(
    model_args=O3_CHATAPI_MODEL,
    config=DEFAULT_PROMPT_CONFIG,
)

OAI_OPENROUTER_AGENT = ToolUseAgentArgs(
    model_args=GPT4_1_OPENROUTER_MODEL,
    config=DEFAULT_PROMPT_CONFIG,
)<|MERGE_RESOLUTION|>--- conflicted
+++ resolved
@@ -28,6 +28,7 @@
     MessageBuilder,
     OpenAIChatModelArgs,
     OpenAIResponseModelArgs,
+    OpenRouterModelArgs,
     ToolCalls,
 )
 from agentlab.llm.tracking import cost_tracker_decorator
@@ -446,10 +447,7 @@
             else:
                 sys_msg = SYS_MSG + "\nYou can only take one action at a time."
             self.config.goal.apply(self.llm, self.discussion, obs, sys_msg)
-<<<<<<< HEAD
-=======
-
->>>>>>> d92e0bf5
+
             self.config.summarizer.apply_init(self.llm, self.discussion)
             self.config.general_hints.apply(self.llm, self.discussion)
             self.task_hint.apply(self.llm, self.discussion, self.task_name)
@@ -507,6 +505,34 @@
     temperature=0.1,
     vision_support=True,
 )
+
+GPT_4_1_MINI = OpenAIResponseModelArgs(
+    model_name="gpt-4.1-mini",
+    max_total_tokens=200_000,
+    max_input_tokens=200_000,
+    max_new_tokens=2_000,
+    temperature=0.1,
+    vision_support=True,
+)
+
+OPENAI_CHATAPI_MODEL_CONFIG = OpenAIChatModelArgs(
+    model_name="gpt-4o-2024-08-06",
+    max_total_tokens=200_000,
+    max_input_tokens=200_000,
+    max_new_tokens=2_000,
+    temperature=0.1,
+    vision_support=True,
+)
+
+CLAUDE_MODEL_CONFIG = ClaudeResponseModelArgs(
+    model_name="claude-3-7-sonnet-20250219",
+    max_total_tokens=200_000,
+    max_input_tokens=200_000,
+    max_new_tokens=2_000,
+    temperature=0.1,
+    vision_support=True,
+)
+
 O3_RESPONSE_MODEL = OpenAIResponseModelArgs(
     model_name="o3-2025-04-16",
     max_total_tokens=200_000,
@@ -523,7 +549,6 @@
     temperature=None,
     vision_support=True,
 )
-from agentlab.llm.response_api import OpenRouterModelArgs
 
 GPT4_1_OPENROUTER_MODEL = OpenRouterModelArgs(
     model_name="openai/gpt-4.1",
@@ -533,34 +558,6 @@
     temperature=None,  # O3 does not support temperature
     vision_support=True,
 )
-
-GPT_4_1_MINI = OpenAIResponseModelArgs(
-    model_name="gpt-4.1-mini",
-    max_total_tokens=200_000,
-    max_input_tokens=200_000,
-    max_new_tokens=2_000,
-    temperature=0.1,
-    vision_support=True,
-)
-
-OPENAI_CHATAPI_MODEL_CONFIG = OpenAIChatModelArgs(
-    model_name="gpt-4o-2024-08-06",
-    max_total_tokens=200_000,
-    max_input_tokens=200_000,
-    max_new_tokens=2_000,
-    temperature=0.1,
-    vision_support=True,
-)
-
-CLAUDE_MODEL_CONFIG = ClaudeResponseModelArgs(
-    model_name="claude-3-7-sonnet-20250219",
-    max_total_tokens=200_000,
-    max_input_tokens=200_000,
-    max_new_tokens=2_000,
-    temperature=0.1,
-    vision_support=True,
-)
-
 
 DEFAULT_PROMPT_CONFIG = PromptConfig(
     tag_screenshot=True,
@@ -589,7 +586,7 @@
 )
 
 OAI_AGENT = ToolUseAgentArgs(
-    model_args=OPENAI_MODEL_CONFIG,
+    model_args=GPT_4_1,
     config=DEFAULT_PROMPT_CONFIG,
 )
 
